--- conflicted
+++ resolved
@@ -3,11 +3,7 @@
 .venv/
 .env
 docdrafts/
-<<<<<<< HEAD
-template
-=======
 template.txt
->>>>>>> 1a429db9
 
 # Jupyter Notebook checkpoints
 notebooks/
